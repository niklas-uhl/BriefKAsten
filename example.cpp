--- conflicted
+++ resolved
@@ -110,12 +110,8 @@
         MPI_Reduce(&wait_all_time, &max_wait_all_time, 1, MPI_DOUBLE, MPI_MAX, 0, MPI_COMM_WORLD);
         if (rank == 0) {
             std::cout << "RESULT version=" << queue_version << " ranks=" << size << " time=" << end - start
-<<<<<<< HEAD
-                      << " iteration=" << i << " wait_all_time=" << wait_all_time << " test_any=" << use_test_any
+                      << " iteration=" << i << " wait_all_time=" << max_wait_all_time << " test_any=" << use_test_any
                       << "\n";
-=======
-                      << " iteration=" << i << " wait_all_time=" << max_wait_all_time << "\n";
->>>>>>> 38d9cc55
         }
     }
     // message_queue::atomic_debug(queue.overflows());
